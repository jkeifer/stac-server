--- conflicted
+++ resolved
@@ -4,16 +4,9 @@
 apt-get install sudo
 curl -sS https://dl.yarnpkg.com/debian/pubkey.gpg | sudo apt-key add -
 echo "deb https://dl.yarnpkg.com/debian/ stable main" | sudo tee /etc/apt/sources.list.d/yarn.list
-<<<<<<< HEAD
-sudo apt update
-sudo apt install yarn -y
-yarn --version
-yarn run test
-=======
 # sudo apt update
 # sudo apt install yarn -y
 sudo apt install npm -y
 # yarn --version
 # yarn run test
-npm run test
->>>>>>> e5f87bc4
+npm run test