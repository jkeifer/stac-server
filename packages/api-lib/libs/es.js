--- conflicted
+++ resolved
@@ -378,38 +378,20 @@
   const _sourceInclude = []
   const _sourceExclude = []
   if (fields) {
-<<<<<<< HEAD
-    const { includes, excludes } = fields
-    if (includes && includes.length > 0) {
-      const propertiesIncludes = includes.map(
-        (field) => (`${field}`)
-=======
-    const { geometry, include, exclude } = fields
-    if (typeof geometry !== 'undefined' && !geometry) {
-      _sourceExclude.push('geometry')
-    }
+    const { include, exclude } = fields
     if (include && include.length > 0) {
       const propertiesIncludes = include.map(
-        (field) => (`properties.${field}`)
->>>>>>> f008b6cc
+        (field) => (`${field}`)
       ).concat(
         [id]
       )
       _sourceInclude.push(...propertiesIncludes)
     }
-<<<<<<< HEAD
-    if (excludes && excludes.length > 0) {
-      const filteredExcludes = excludes.filter((field) =>
-        (![id].includes(field)))
-      const propertiesExcludes = filteredExcludes.map((field) => (`${field}`))
-      _sourceExclude.push(...propertiesExcludes)
-=======
     if (exclude && exclude.length > 0) {
       const filteredExcludes = exclude.filter((field) =>
-        (![id, type, bbox, links, assets].include(field)))
-      const propertiesExclude = filteredExcludes.map((field) => (`properties.${field}`))
+        (![id].includes(field)))
+      const propertiesExclude = filteredExcludes.map((field) => (`${field}`))
       _sourceExclude.push(...propertiesExclude)
->>>>>>> f008b6cc
     }
   }
   return { _sourceExclude, _sourceInclude }
