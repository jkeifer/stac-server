service: stac-server

provider:
  name: aws
  runtime: nodejs12.x
  stage: ${opt:stage, 'v0'}
  region: ${opt:region, 'us-west-2'}
  environment:
<<<<<<< HEAD
    STAC_ID: "earth-search"
    STAC_TITLE: "Earth Search"
    STAC_DESCRIPTION: "A STAC API of AWS Public Datasets powered by stac-server"
    STAC_VERSION: 1.0.0-beta.1
=======
    STAC_ID: "stac-server"
    STAC_TITLE: "STAC API"
    STAC_DESCRIPTION: "A STAC API using stac-server"
    STAC_VERSION: 1.0.0-beta.2
>>>>>>> 9cc53dc3
    STAC_API_VERSION: 0.9.0
    STAC_ROOT_URL: https://earth-search.aws.element84.com/v0
    LOG_LEVEL: DEBUG
    ES_BATCH_SIZE: 500
    STAC_DOCS_URL: https://stac-utils.github.io/stac-server/
    ES_HOST:
      Fn::GetAtt: [ElasticSearchInstance, DomainEndpoint]
    ENABLE_TRANSACTIONS_EXTENSION: false
  iamRoleStatements:
    - Effect: "Allow"
      Resource: "arn:aws:es:#{AWS::Region}:#{AWS::AccountId}:domain/*"
      Action: "es:*"
    - Effect: "Allow"
      Action:
        - sqs:GetQueueUrl
        - sqs:SendMessage
        - sqs:ReceiveMessage
        - sqs:DeleteMessage
      Resource:
        Fn::GetAtt: [ingestQueue, Arn]

package:
  individually: true

functions:
  api:
    description: stac-server API Lambda
    handler: index.handler
    package:
      artifact: lambdas/api/dist/api.zip
    events:
      - http: 
          method: ANY /
          cors: true
      - http:
          method: ANY {proxy+}
          cors: true
  ingest:
    description: stac-server Ingest Lambda
    handler: index.handler
    memorySize: 512
    timeout: 15
    package:
      artifact: lambdas/ingest/dist/ingest.zip
    events:
      - sqs:
          arn:
            Fn::GetAtt: [ingestQueue, Arn]
  failed-ingest:
    description: stac-server Failed Ingest Lambda
    handler: index.handler
    memorySize: 128
    timeout: 30
    package:
      artifact: lambdas/failed-ingest/dist/failed-ingest.zip
    events:
      - sqs:
          arn:
            Fn::GetAtt: [deadLetterQueue, Arn]

resources:
  Description: A STAC API running on stac-server
  Resources:
    ingestTopic:
      Type: 'AWS::SNS::Topic'
      Properties:
        TopicName: ${self:service}-${self:provider.stage}-ingest
    deadLetterQueue:
      Type: AWS::SQS::Queue
      Properties:
        QueueName: ${self:service}-${self:provider.stage}-dead-letter-queue
    ingestQueue:
      Type: AWS::SQS::Queue
      Properties:
        DelaySeconds: 1
        VisibilityTimeout: 25
        ReceiveMessageWaitTimeSeconds: 5
        QueueName: ${self:service}-${self:provider.stage}-queue
        RedrivePolicy:
          deadLetterTargetArn: !GetAtt deadLetterQueue.Arn
          maxReceiveCount: 2
    ingestQueuePolicy:
      Type: AWS::SQS::QueuePolicy
      Properties:
        Queues:
          - !Ref ingestQueue
        PolicyDocument:
          Statement:
            - Sid: allow-sqs-sendmessage
              Effect: Allow
              Principal:
                AWS: "*"
              Action: SQS:SendMessage
              Resource: !GetAtt ingestQueue.Arn
              Condition:
                ArnEquals:
                  aws:SourceArn: !Ref ingestTopic
    ingestSubscription:
      Type: AWS::SNS::Subscription
      Properties:
        Endpoint: !GetAtt ingestQueue.Arn
        Protocol: sqs
        Region: "#{AWS::Region}"
        TopicArn: !Ref ingestTopic
    ElasticSearchInstance:
      Type: AWS::Elasticsearch::Domain
      Properties:
        DomainName: ${self:service}-${self:provider.stage}-es
        EBSOptions:
          EBSEnabled: true
          VolumeType: gp2
          VolumeSize: 100
        ElasticsearchClusterConfig:
          InstanceType: r5.large.elasticsearch
          InstanceCount: 3
          DedicatedMasterEnabled: false
          ZoneAwarenessEnabled: false
        ElasticsearchVersion: 6.8
  Outputs:
    ESEndpoint:
      Value:
        Fn::GetAtt: [ ElasticSearchInstance, DomainEndpoint ]
      Export:
        Name: ${self:service}-${self:provider.stage}-es-endpoint

plugins:
  - serverless-pseudo-parameters<|MERGE_RESOLUTION|>--- conflicted
+++ resolved
@@ -6,17 +6,10 @@
   stage: ${opt:stage, 'v0'}
   region: ${opt:region, 'us-west-2'}
   environment:
-<<<<<<< HEAD
     STAC_ID: "earth-search"
     STAC_TITLE: "Earth Search"
     STAC_DESCRIPTION: "A STAC API of AWS Public Datasets powered by stac-server"
-    STAC_VERSION: 1.0.0-beta.1
-=======
-    STAC_ID: "stac-server"
-    STAC_TITLE: "STAC API"
-    STAC_DESCRIPTION: "A STAC API using stac-server"
     STAC_VERSION: 1.0.0-beta.2
->>>>>>> 9cc53dc3
     STAC_API_VERSION: 0.9.0
     STAC_ROOT_URL: https://earth-search.aws.element84.com/v0
     LOG_LEVEL: DEBUG
